--- conflicted
+++ resolved
@@ -101,19 +101,6 @@
       - name: Install the package
         run: pip install --no-deps dist/*.whl
 
-<<<<<<< HEAD
-      - name: Get the version of ensaio
-        id: ensaio-version
-        run: echo "v=$(grep ensaio env/requirements-docs.txt)" >> $GITHUB_OUTPUT
-
-      - name: Setup caching of Ensaio datasets
-        uses: actions/cache@v4
-        with:
-          path: ${{ runner.temp }}/cache/ensaio
-          key: ensaio-data-${{ steps.ensaio-version.outputs.v }}
-
-=======
->>>>>>> 3b9a8dce
       - name: Build the documentation
         run: make -C doc clean all
 
